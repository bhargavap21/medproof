--- conflicted
+++ resolved
@@ -52,12 +52,8 @@
       "last 1 safari version"
     ]
   },
-<<<<<<< HEAD
-  "proxy": "http://localhost:3003"
-=======
-  "proxy": "http://localhost:3001",
+  "proxy": "http://localhost:3003",
   "devDependencies": {
     "@types/three": "^0.180.0"
   }
->>>>>>> 7838c6f8
 }